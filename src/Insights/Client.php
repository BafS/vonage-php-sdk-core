<?php
/**
 * Nexmo Client Library for PHP
 *
 * @copyright Copyright (c) 2016 Nexmo, Inc. (http://nexmo.com)
 * @license   https://github.com/Nexmo/nexmo-php/blob/master/LICENSE.txt MIT License
 */

namespace Nexmo\Insights;

use Nexmo\Client\ClientAwareInterface;
use Nexmo\Client\ClientAwareTrait;
use Nexmo\Client\Exception;
use Zend\Diactoros\Request;
use Psr\Http\Message\ResponseInterface;

/**
 * Class Client
 */
class Client implements ClientAwareInterface
{
    use ClientAwareTrait;

    public function basic($number)
    {
        $insightsResults = $this->makeRequest('/ni/basic/json', $number);

        $basic = new Basic($insightsResults['national_format_number']);
        $basic->jsonUnserialize($insightsResults);
        return $basic;
    }

    public function standardCNam($number)
    {
        $insightsResults = $this->makeRequest('/ni/standard/json', $number, ['cnam' => 'true']);
        $standard = new StandardCnam($insightsResults['national_format_number']);
        $standard->jsonUnserialize($insightsResults);
        return $standard;
    }

    public function advancedCnam($number)
    {
        $insightsResults = $this->makeRequest('/ni/advanced/json', $number, ['cnam' => 'true']);
        $standard = new AdvancedCnam($insightsResults['national_format_number']);
        $standard->jsonUnserialize($insightsResults);
        return $standard;
    }

    public function standard($number, $useCnam = false)
    {
        $insightsResults = $this->makeRequest('/ni/standard/json', $number);
        $standard = new Standard($insightsResults['national_format_number']);
        $standard->jsonUnserialize($insightsResults);
        return $standard;
    }

    public function advanced($number)
    {
        $insightsResults = $this->makeRequest('/ni/advanced/json', $number);
        $advanced = new Advanced($insightsResults['national_format_number']);
        $advanced->jsonUnserialize($insightsResults);
        return $advanced;
    }

    public function advancedAsync($number, $webhook)
    {
        // This method does not have a return value as it's async. If there is no exception thrown
        // We can assume that everything is fine
        $this->makeRequest('/ni/advanced/async/json', $number, ['callback' => $webhook]);
    }

    public function makeRequest($path, $number, $additionalParams = [])
    {
        if ($number instanceof Number) {
            $number = $number->getMsisdn();
        }

        $queryString = http_build_query([
            'number' => $number,
        ] + $additionalParams);

        $request = new Request(
            $this->getClient()->getApiUrl(). $path.'?'.$queryString,
            'GET',
            'php://temp',
            [
                'Accept' => 'application/json'
            ]
        );

        $response = $this->client->send($request);

<<<<<<< HEAD
        // this API almost always returns 200 but just in case
        if('200' != $response->getStatusCode()){
=======
        $insightsResults = json_decode($response->getBody()->getContents(), true);

        if ('200' != $response->getStatusCode()) {
>>>>>>> e712906f
            throw $this->getException($response);
        }

        $insightsResults = json_decode($response->getBody()->getContents(), true);

        // check the status field in response (HTTP status is 200 even for errors)
        if($insightsResults['status'] != 0) {
            throw $this->getNIException($insightsResults);
        }

        return $insightsResults;
    }

    protected function getException(ResponseInterface $response)
    {
        $status = $response->getStatusCode();
        $msg = "Error"; // no guaranteed fields for more info

<<<<<<< HEAD
        if($status >= 400 AND $status < 500) {
            $e = new Exception\Request($msg, $status);
            // attach the response for additional debugging
            $e->setEntity($response);
        } elseif($status >= 500 AND $status < 600) {
            $e = new Exception\Server($msg, $status);
            // attach the response for additional debugging
            $e->setEntity($response);
=======
        if ($status >= 400 and $status < 500) {
            $e = new Exception\Request($body['error-code-label'], $status);
        } elseif ($status >= 500 and $status < 600) {
            $e = new Exception\Server($body['error-code-label'], $status);
>>>>>>> e712906f
        } else {
            $msg = 'Unexpected HTTP Status Code ' . $status;
            $e = new Exception\Exception($msg, $status);
        }

        return $e;
    }

    protected function getNIException($body)
    {
        $status = $body['status'];
        $message = "Error: ";

        if(isset($body['status_message'])) {
            $message .= $body['status_message'];
        }

        // the advanced async endpoint returns status detail in another field
        // this is a workaround
        if(isset($body['error_text'])) {
            $message .= $body['error_text'];
        }

        $e = new Exception\Request($message, $status);
        return $e;
    }
}<|MERGE_RESOLUTION|>--- conflicted
+++ resolved
@@ -90,21 +90,15 @@
 
         $response = $this->client->send($request);
 
-<<<<<<< HEAD
         // this API almost always returns 200 but just in case
-        if('200' != $response->getStatusCode()){
-=======
-        $insightsResults = json_decode($response->getBody()->getContents(), true);
-
         if ('200' != $response->getStatusCode()) {
->>>>>>> e712906f
-            throw $this->getException($response);
+          throw $this->getException($response);            
         }
 
         $insightsResults = json_decode($response->getBody()->getContents(), true);
 
         // check the status field in response (HTTP status is 200 even for errors)
-        if($insightsResults['status'] != 0) {
+        if ($insightsResults['status'] != 0) {
             throw $this->getNIException($insightsResults);
         }
 
@@ -116,21 +110,14 @@
         $status = $response->getStatusCode();
         $msg = "Error"; // no guaranteed fields for more info
 
-<<<<<<< HEAD
-        if($status >= 400 AND $status < 500) {
+        if ($status >= 400 AND $status < 500) {
             $e = new Exception\Request($msg, $status);
             // attach the response for additional debugging
             $e->setEntity($response);
-        } elseif($status >= 500 AND $status < 600) {
+        } elseif ($status >= 500 AND $status < 600) {
             $e = new Exception\Server($msg, $status);
             // attach the response for additional debugging
             $e->setEntity($response);
-=======
-        if ($status >= 400 and $status < 500) {
-            $e = new Exception\Request($body['error-code-label'], $status);
-        } elseif ($status >= 500 and $status < 600) {
-            $e = new Exception\Server($body['error-code-label'], $status);
->>>>>>> e712906f
         } else {
             $msg = 'Unexpected HTTP Status Code ' . $status;
             $e = new Exception\Exception($msg, $status);
