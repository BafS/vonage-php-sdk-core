--- conflicted
+++ resolved
@@ -35,14 +35,9 @@
   "require-dev": {
     "phpunit/phpunit": "^7.4",
     "php-http/mock-client": "^0.3.0",
-<<<<<<< HEAD
     "estahn/phpunit-json-assertions": "^3.0.0",
-    "squizlabs/php_codesniffer": "^3.1"
-=======
-    "estahn/phpunit-json-assertions": "^1.0.0",
     "squizlabs/php_codesniffer": "^3.1",
     "php-http/guzzle6-adapter": "^1.0"
->>>>>>> 0dcafc7e
   },
   "autoload": {
     "psr-4": {
